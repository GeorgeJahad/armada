package server

import (
	"context"
	"fmt"

	"github.com/gogo/protobuf/types"
	log "github.com/sirupsen/logrus"
	"google.golang.org/grpc/codes"
	"google.golang.org/grpc/status"

	"github.com/G-Research/armada/internal/armada/configuration"
	"github.com/G-Research/armada/internal/armada/permissions"
	"github.com/G-Research/armada/internal/armada/repository"
	"github.com/G-Research/armada/internal/armada/scheduling"
	"github.com/G-Research/armada/internal/common"
	"github.com/G-Research/armada/internal/common/auth/authorization"
	"github.com/G-Research/armada/pkg/api"
	"github.com/G-Research/armada/pkg/client/queue"
)

type AggregatedQueueServer struct {
	permissions              authorization.PermissionChecker
	schedulingConfig         configuration.SchedulingConfig
	jobRepository            repository.JobRepository
	jobQueue                 scheduling.JobQueue
	queueRepository          repository.QueueRepository
	usageRepository          repository.UsageRepository
	eventStore               repository.EventStore
	schedulingInfoRepository repository.SchedulingInfoRepository
}

func NewAggregatedQueueServer(
	permissions authorization.PermissionChecker,
	schedulingConfig configuration.SchedulingConfig,
	jobRepository repository.JobRepository,
	jobQueue scheduling.JobQueue,
	queueRepository repository.QueueRepository,
	usageRepository repository.UsageRepository,
	eventStore repository.EventStore,
	schedulingInfoRepository repository.SchedulingInfoRepository,
) *AggregatedQueueServer {
	return &AggregatedQueueServer{
		permissions:              permissions,
		schedulingConfig:         schedulingConfig,
		jobQueue:                 jobQueue,
		jobRepository:            jobRepository,
		queueRepository:          queueRepository,
		usageRepository:          usageRepository,
		eventStore:               eventStore,
		schedulingInfoRepository: schedulingInfoRepository}
}

func (q AggregatedQueueServer) LeaseJobs(ctx context.Context, request *api.LeaseRequest) (*api.JobLease, error) {
	if err := checkPermission(q.permissions, ctx, permissions.ExecuteJobs); err != nil {
		return nil, status.Errorf(codes.PermissionDenied, "[LeaseJobs] error: %s", err)
	}

	var res common.ComputeResources = request.Resources
	if res.AsFloat().IsLessThan(q.schedulingConfig.MinimumResourceToSchedule) {
		return &api.JobLease{}, nil
	}

	queues, err := q.queueRepository.GetAllQueues()
	if err != nil {
		return nil, status.Errorf(codes.Unavailable, "[LeaseJobs] error getting queues: %s", err)
	}

<<<<<<< HEAD
	activeQueues, e := q.jobRepository.FilterActiveQueues(queue.QueuesToAPI(queues))
	if e != nil {
		return nil, e
=======
	activeQueues, err := q.jobRepository.FilterActiveQueues(queues)
	if err != nil {
		return nil, status.Errorf(codes.Unavailable, "[LeaseJobs] error filtering active queues: %s", err)
>>>>>>> 30139f13
	}

	usageReports, err := q.usageRepository.GetClusterUsageReports()
	if err != nil {
		return nil, status.Errorf(codes.Unavailable, "[LeaseJobs] error getting cluster usage: %s", err)
	}

	err = q.usageRepository.UpdateClusterLeased(&request.ClusterLeasedReport)
	if err != nil {
		return nil, status.Errorf(codes.Unavailable, "[LeaseJobs] error updating cluster lease report: %s", err)
	}

	nodeResources := scheduling.AggregateNodeTypeAllocations(request.Nodes)
	clusterSchedulingInfo := scheduling.CreateClusterSchedulingInfoReport(request, nodeResources)
	err = q.schedulingInfoRepository.UpdateClusterSchedulingInfo(clusterSchedulingInfo)
	if err != nil {
		return nil, status.Errorf(codes.Unavailable, "[LeaseJobs] error updating cluster scheduling info: %s", err)
	}

	activeClusterReports := scheduling.FilterActiveClusters(usageReports)
	activePoolClusterReports := scheduling.FilterPoolClusters(request.Pool, activeClusterReports)
	activePoolCLusterIds := scheduling.GetClusterReportIds(activePoolClusterReports)
	clusterPriorities, err := q.usageRepository.GetClusterPriorities(activePoolCLusterIds)
	if err != nil {
		return nil, status.Errorf(codes.Unavailable, "[LeaseJobs] error getting cluster priorities: %s", err)
	}

	clusterLeasedJobReports, err := q.usageRepository.GetClusterLeasedReports()
	if err != nil {
		return nil, status.Errorf(codes.Unavailable, "[LeaseJobs] error getting cluster lease reports: %s", err)
	}
	poolLeasedJobReports := scheduling.FilterClusterLeasedReports(activePoolCLusterIds, clusterLeasedJobReports)
	jobs, err := scheduling.LeaseJobs(
		ctx,
		&q.schedulingConfig,
		q.jobQueue,
		func(jobs []*api.Job) { reportJobsLeased(q.eventStore, jobs, request.ClusterId) },
		request,
		nodeResources,
		activePoolClusterReports,
		poolLeasedJobReports,
		clusterPriorities,
		activeQueues)
	if err != nil {
		return nil, status.Errorf(codes.Unavailable, "[LeaseJobs] error leasing jobs: %s", err)
	}

	clusterLeasedReport := scheduling.CreateClusterLeasedReport(request.ClusterLeasedReport.ClusterId, &request.ClusterLeasedReport, jobs)
	err = q.usageRepository.UpdateClusterLeased(clusterLeasedReport)
	if err != nil {
		return nil, status.Errorf(codes.Unavailable, "[LeaseJobs] error creating lease report: %s", err)
	}

	jobLease := &api.JobLease{
		Job: jobs,
	}
	return jobLease, nil
}

func (q *AggregatedQueueServer) RenewLease(ctx context.Context, request *api.RenewLeaseRequest) (*api.IdList, error) {
	if err := checkPermission(q.permissions, ctx, permissions.ExecuteJobs); err != nil {
		return nil, status.Errorf(codes.PermissionDenied, "[RenewLease] error: %s", err)
	}
	renewed, e := q.jobRepository.RenewLease(request.ClusterId, request.Ids)
	return &api.IdList{renewed}, e
}

func (q *AggregatedQueueServer) ReturnLease(ctx context.Context, request *api.ReturnLeaseRequest) (*types.Empty, error) {
	if err := checkPermission(q.permissions, ctx, permissions.ExecuteJobs); err != nil {
		return nil, status.Errorf(codes.PermissionDenied, "[ReturnLease] error: %s", err)
	}

	// Check how many times the same job has been retried already
	retries, err := q.jobRepository.GetNumberOfRetryAttempts(request.JobId)
	if err != nil {
		return nil, err
	}

	maxRetries := int(q.schedulingConfig.MaxRetries)
	if retries >= maxRetries {
		failureReason := fmt.Sprintf("Exceeded maximum number of retries: %d", maxRetries)
		err = q.reportFailure(request.JobId, request.ClusterId, failureReason)
		if err != nil {
			return nil, err
		}

		_, err := q.ReportDone(ctx, &api.IdList{Ids: []string{request.JobId}})
		if err != nil {
			return nil, err
		}

		return &types.Empty{}, nil
	}

	if request.AvoidNodeLabels != nil && len(request.AvoidNodeLabels.Entries) > 0 {
		err = q.addAvoidNodeAffinity(request.JobId, request.AvoidNodeLabels, authorization.GetPrincipal(ctx).GetName())
		if err != nil {
			log.Warnf("Failed to set avoid node affinity for job %s: %v", request.JobId, err)
		}
	}

	_, err = q.jobRepository.ReturnLease(request.ClusterId, request.JobId)
	if err != nil {
		return nil, err
	}

	err = q.jobRepository.AddRetryAttempt(request.JobId)
	if err != nil {
		return nil, err
	}

	return &types.Empty{}, nil
}

func (q *AggregatedQueueServer) addAvoidNodeAffinity(jobId string, labels *api.OrderedStringMap, principalName string) error {
	allClusterSchedulingInfo, err := q.schedulingInfoRepository.GetClusterSchedulingInfo()
	if err != nil {
		return fmt.Errorf("[AggregatedQueueServer.addAvoidNodeAffinity] error getting scheduling information: %w", err)
	}

	res, err := q.jobRepository.UpdateJobs([]string{jobId}, func(jobs []*api.Job) {
		if len(jobs) < 1 {
			log.Warnf("[AggregatedQueueServer.addAvoidNodeAffinity] job %s not found", jobId)
			return
		}

		changed := addAvoidNodeAffinity(jobs[0], labels, func(jobsToValidate []*api.Job) error {
			return validateJobsCanBeScheduled(jobsToValidate, allClusterSchedulingInfo)
		})

		if changed {
			err := reportJobsUpdated(q.eventStore, principalName, jobs)
			if err != nil {
				log.Warnf("[AggregatedQueueServer.addAvoidNodeAffinity] error reporting job updated event for job %s: %s", jobId, err)
			}
		}
	})
	if err != nil {
		return fmt.Errorf("[AggregatedQueueServer.addAvoidNodeAffinity] error updating job with ID %s: %s", jobId, err)
	}

	if len(res) < 1 {
		errJobNotFound := &repository.ErrJobNotFound{JobId: jobId}
		return fmt.Errorf("[AggregatedQueueServer.addAvoidNodeAffinity] error: %w", errJobNotFound)
	}

	return res[0].Error
}

func (q *AggregatedQueueServer) ReportDone(ctx context.Context, idList *api.IdList) (*api.IdList, error) {
	if err := checkPermission(q.permissions, ctx, permissions.ExecuteJobs); err != nil {
		return nil, status.Errorf(codes.PermissionDenied, "[ReportDone] error: %s", err)
	}
	jobs, e := q.jobRepository.GetExistingJobsByIds(idList.Ids)
	if e != nil {
		return nil, status.Errorf(codes.Internal, e.Error())
	}
	deletionResult, err := q.jobRepository.DeleteJobs(jobs)
	if err != nil {
		return nil, fmt.Errorf("[AggregatedQueueServer.ReportDone] error deleting jobs: %s", err)
	}

	cleanedIds := make([]string, 0, len(deletionResult))
	var returnedError error = nil
	for job, err := range deletionResult {
		if err != nil {
			returnedError = err
		} else {
			cleanedIds = append(cleanedIds, job.Id)
		}
	}
	return &api.IdList{cleanedIds}, returnedError
}

func (q *AggregatedQueueServer) reportFailure(jobId string, clusterId string, reason string) error {
	job, err := q.getJobById(jobId)
	if err != nil {
		return err
	}

	err = reportFailed(q.eventStore, clusterId, []*jobFailure{{job: job, reason: reason}})
	if err != nil {
		return err
	}

	return nil
}

func (q *AggregatedQueueServer) getJobById(jobId string) (*api.Job, error) {
	jobs, err := q.jobRepository.GetExistingJobsByIds([]string{jobId})
	if err != nil {
		return nil, err
	}
	if len(jobs) < 1 {
		return nil, fmt.Errorf("job with jobId %q not found", jobId)
	}
	return jobs[0], err
}<|MERGE_RESOLUTION|>--- conflicted
+++ resolved
@@ -66,15 +66,9 @@
 		return nil, status.Errorf(codes.Unavailable, "[LeaseJobs] error getting queues: %s", err)
 	}
 
-<<<<<<< HEAD
 	activeQueues, e := q.jobRepository.FilterActiveQueues(queue.QueuesToAPI(queues))
 	if e != nil {
-		return nil, e
-=======
-	activeQueues, err := q.jobRepository.FilterActiveQueues(queues)
-	if err != nil {
 		return nil, status.Errorf(codes.Unavailable, "[LeaseJobs] error filtering active queues: %s", err)
->>>>>>> 30139f13
 	}
 
 	usageReports, err := q.usageRepository.GetClusterUsageReports()

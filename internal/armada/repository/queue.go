package repository

import (
	"fmt"

	"github.com/go-redis/redis"
	"github.com/gogo/protobuf/proto"

	"github.com/G-Research/armada/pkg/api"
	"github.com/G-Research/armada/pkg/client/queue"
)

const queueHashKey = "Queue"

type ErrQueueNotFound struct {
	QueueName string
}

func (err *ErrQueueNotFound) Error() string {
	return fmt.Sprintf("could not find queue %q", err.QueueName)
}

type ErrQueueAlreadyExists struct {
	QueueName string
}

func (err *ErrQueueAlreadyExists) Error() string {
	return fmt.Sprintf("queue %s already exists", err.QueueName)
}

type QueueRepository interface {
	GetAllQueues() ([]queue.Queue, error)
	GetQueue(name string) (queue.Queue, error)
	CreateQueue(queue.Queue) error
	UpdateQueue(queue.Queue) error
	DeleteQueue(name string) error
}

type RedisQueueRepository struct {
	db redis.UniversalClient
}

func NewRedisQueueRepository(db redis.UniversalClient) *RedisQueueRepository {
	return &RedisQueueRepository{db: db}
}

func (r *RedisQueueRepository) GetAllQueues() ([]queue.Queue, error) {
	result, err := r.db.HGetAll(queueHashKey).Result()
	if err != nil {
		return nil, fmt.Errorf("[RedisQueueRepository.GetAllQueues] error reading from database: %s", err)
	}

	queues := make([]queue.Queue, 0)
	for _, v := range result {
<<<<<<< HEAD
		apiQueue := &api.Queue{}
		e := proto.Unmarshal([]byte(v), apiQueue)
		if e != nil {
			return nil, e
=======
		queue := &api.Queue{}
		err = proto.Unmarshal([]byte(v), queue)
		if err != nil {
			return nil, fmt.Errorf("[RedisQueueRepository.GetAllQueues] error unmarshalling queue: %s", err)
>>>>>>> 30139f13
		}
		queue, err := queue.NewQueue(apiQueue)
		if err != nil {
			return nil, err
		}

		queues = append(queues, queue)
	}
	return queues, nil
}

func (r *RedisQueueRepository) GetQueue(name string) (queue.Queue, error) {
	result, err := r.db.HGet(queueHashKey, name).Result()
	if err == redis.Nil {
<<<<<<< HEAD
		return queue.Queue{}, ErrQueueNotFound
	} else if err != nil {
		return queue.Queue{}, err
	}

	apiQueue := &api.Queue{}
	e := proto.Unmarshal([]byte(result), apiQueue)
	if e != nil {
		return queue.Queue{}, e
=======
		return nil, &ErrQueueNotFound{QueueName: name}
	} else if err != nil {
		return nil, fmt.Errorf("[RedisQueueRepository.GetQueue] error reading from database: %s", err)
	}

	queue := &api.Queue{}
	err = proto.Unmarshal([]byte(result), queue)
	if err != nil {
		return nil, fmt.Errorf("[RedisQueueRepository.GetQueue] error unmarshalling queue: %s", err)
>>>>>>> 30139f13
	}

	return queue.NewQueue(apiQueue)
}

func (r *RedisQueueRepository) CreateQueue(queue queue.Queue) error {
	data, err := proto.Marshal(queue.ToAPI())
	if err != nil {
		return fmt.Errorf("[RedisQueueRepository.CreateQueue] error marshalling queue: %s", err)
	}

	// HSetNX sets a key-value pair if the key doesn't already exist.
	// If the key exists, this is a no-op, and result is false.
	result, err := r.db.HSetNX(queueHashKey, queue.Name, data).Result()
	if err != nil {
		return fmt.Errorf("[RedisQueueRepository.CreateQueue] error writing to database: %s", err)
	}
	if !result {
		return &ErrQueueAlreadyExists{QueueName: queue.Name}
	}

	return nil
}

<<<<<<< HEAD
func (r *RedisQueueRepository) UpdateQueue(queue queue.Queue) error {
=======
// TODO If the queue to be updated is deleted between this method checking if the queue exists and
// making the update, the deleted queue is re-added to Redis. There's no "update if exists"
// operation in Redis, so we need to do this with a script or transaction.
func (r *RedisQueueRepository) UpdateQueue(queue *api.Queue) error {
>>>>>>> 30139f13
	existsResult, err := r.db.HExists(queueHashKey, queue.Name).Result()
	if err != nil {
		return fmt.Errorf("[RedisQueueRepository.UpdateQueue] error reading from database: %s", err)
	} else if !existsResult {
		return &ErrQueueNotFound{QueueName: queue.Name}
	}

	data, err := proto.Marshal(queue.ToAPI())
	if err != nil {
		return fmt.Errorf("[RedisQueueRepository.UpdateQueue] error marshalling queue: %s", err)
	}

	result := r.db.HSet(queueHashKey, queue.Name, data)
	if err := result.Err(); err != nil {
		return fmt.Errorf("[RedisQueueRepository.UpdateQueue] error writing to database: %s", err)
	}

	return nil
}

func (r *RedisQueueRepository) DeleteQueue(name string) error {
	result := r.db.HDel(queueHashKey, name)
	if err := result.Err(); err != nil {
		return fmt.Errorf("[RedisQueueRepository.DeleteQueue] error deleting queue: %s", err)
	}
	return nil
}<|MERGE_RESOLUTION|>--- conflicted
+++ resolved
@@ -52,17 +52,10 @@
 
 	queues := make([]queue.Queue, 0)
 	for _, v := range result {
-<<<<<<< HEAD
 		apiQueue := &api.Queue{}
 		e := proto.Unmarshal([]byte(v), apiQueue)
 		if e != nil {
-			return nil, e
-=======
-		queue := &api.Queue{}
-		err = proto.Unmarshal([]byte(v), queue)
-		if err != nil {
 			return nil, fmt.Errorf("[RedisQueueRepository.GetAllQueues] error unmarshalling queue: %s", err)
->>>>>>> 30139f13
 		}
 		queue, err := queue.NewQueue(apiQueue)
 		if err != nil {
@@ -77,27 +70,15 @@
 func (r *RedisQueueRepository) GetQueue(name string) (queue.Queue, error) {
 	result, err := r.db.HGet(queueHashKey, name).Result()
 	if err == redis.Nil {
-<<<<<<< HEAD
-		return queue.Queue{}, ErrQueueNotFound
+		return queue.Queue{}, &ErrQueueNotFound{QueueName: name}
 	} else if err != nil {
-		return queue.Queue{}, err
+		return queue.Queue{}, fmt.Errorf("[RedisQueueRepository.GetQueue] error reading from database: %s", err)
 	}
 
 	apiQueue := &api.Queue{}
 	e := proto.Unmarshal([]byte(result), apiQueue)
 	if e != nil {
-		return queue.Queue{}, e
-=======
-		return nil, &ErrQueueNotFound{QueueName: name}
-	} else if err != nil {
-		return nil, fmt.Errorf("[RedisQueueRepository.GetQueue] error reading from database: %s", err)
-	}
-
-	queue := &api.Queue{}
-	err = proto.Unmarshal([]byte(result), queue)
-	if err != nil {
-		return nil, fmt.Errorf("[RedisQueueRepository.GetQueue] error unmarshalling queue: %s", err)
->>>>>>> 30139f13
+		return queue.Queue{}, fmt.Errorf("[RedisQueueRepository.GetQueue] error unmarshalling queue: %s", err)
 	}
 
 	return queue.NewQueue(apiQueue)
@@ -122,14 +103,10 @@
 	return nil
 }
 
-<<<<<<< HEAD
-func (r *RedisQueueRepository) UpdateQueue(queue queue.Queue) error {
-=======
 // TODO If the queue to be updated is deleted between this method checking if the queue exists and
 // making the update, the deleted queue is re-added to Redis. There's no "update if exists"
 // operation in Redis, so we need to do this with a script or transaction.
-func (r *RedisQueueRepository) UpdateQueue(queue *api.Queue) error {
->>>>>>> 30139f13
+func (r *RedisQueueRepository) UpdateQueue(queue queue.Queue) error {
 	existsResult, err := r.db.HExists(queueHashKey, queue.Name).Result()
 	if err != nil {
 		return fmt.Errorf("[RedisQueueRepository.UpdateQueue] error reading from database: %s", err)
